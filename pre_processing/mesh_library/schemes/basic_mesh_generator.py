--- conflicted
+++ resolved
@@ -6,15 +6,9 @@
 from datetime import datetime
 
 # Configuration Parameters (User-defined)
-<<<<<<< HEAD
-L = 8  # Beam length [m]
-growth_factor = 3  # Exponential distribution parameter (set to 0 for uniform mesh)
-max_num_nodes = 100  # Maximum number of nodes allowed if using growth factor
-=======
 L = 8.0                 # Beam length [m]
 growth_factor = 3       # Exponential distribution parameter (set to 0 for uniform mesh)
 max_num_nodes = 100     # Maximum number of nodes allowed if using growth factor
->>>>>>> f357dc66
 num_uniform_nodes = 11  # Exact number of nodes if using a uniform mesh (growth_factor = 0)
 
 def generate_mesh(growth_factor, max_num_nodes, num_uniform_nodes, tolerance=1e-6):
